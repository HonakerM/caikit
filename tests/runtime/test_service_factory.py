# Copyright The Caikit Authors
#
# Licensed under the Apache License, Version 2.0 (the "License");
# you may not use this file except in compliance with the License.
# You may obtain a copy of the License at
#
#     http://www.apache.org/licenses/LICENSE-2.0
#
# Unless required by applicable law or agreed to in writing, software
# distributed under the License is distributed on an "AS IS" BASIS,
# WITHOUT WARRANTIES OR CONDITIONS OF ANY KIND, either express or implied.
# See the License for the specific language governing permissions and
# limitations under the License.

"""Unit tests for the service factory"""
# Standard
from pathlib import Path
import json
import os
import tempfile
import uuid

# Third Party
from google.protobuf.message import Message
import pytest

# Local
from caikit.core.data_model import render_dataobject_protos
from caikit.runtime.service_factory import (
    ServicePackage,
    ServicePackageFactory,
    get_inference_request,
    get_train_params,
    get_train_request,
)
from sample_lib import SampleModule
from sample_lib.data_model import SampleInputType, SampleOutputType
from sample_lib.data_model.sample import SampleTask
from sample_lib.modules import ListModule, OtherModule
from tests.conftest import temp_config
from tests.core.helpers import MockBackend
from tests.data_model_helpers import reset_global_protobuf_registry, temp_dpool
from tests.runtime.conftest import sample_inference_service, sample_train_service
import caikit

## Helpers #####################################################################


@pytest.fixture
def clean_data_model(sample_inference_service, sample_train_service):
    """Set up a temporary descriptor pool that inherits all explicitly created
    dataobjects from the global, but skips dynamically created ones from
    datastreamsource.
    """
    with reset_global_protobuf_registry():
        with temp_dpool(
            inherit_global=True,
            skip_inherit=[".*sampletask.*\.proto"],
        ) as dpool:
            yield dpool


def validate_package_with_override(
    service_type: ServicePackageFactory.ServiceType,
    domain_override: str,
    package_override: str,
) -> ServicePackage:
    """Construct and validate train or infer service package with domain and package path override

    The config should be set up for domain and/or package override, before this function is called.

    Args:
        service_type (ServicePackageFactory.ServiceType) : The type of service to build,
            only TRAINING and INFERENCE are supported
        domain_override (str): The domain to validate (maybe overridden value, or the default)
        package_override (str): The package path to validate (maybe overridden value, or the default)

    Returns: The service package that was created, for potential subsequent reuse
    """
    assert service_type in {
        ServicePackageFactory.ServiceType.TRAINING,
        ServicePackageFactory.ServiceType.INFERENCE,
    }
    svc = ServicePackageFactory.get_service_package(service_type)

    service_name = (
        f"{domain_override}TrainingService"
        if service_type == ServicePackageFactory.ServiceType.TRAINING
        else f"{domain_override}Service"
    )
    assert svc.service.__name__ == service_name
    assert svc.descriptor.full_name == f"{package_override}.{service_name}"
    for message_name in [
        x for x in svc.messages.__dict__.keys() if not x.startswith("_")
    ]:
        message: Message = getattr(svc.messages, message_name)
        assert message.DESCRIPTOR.full_name == f"{package_override}.{message_name}"

    return svc


### Private method tests #############################################################


MODULE_LIST = [
    module_class
    for module_class in caikit.core.registries.module_registry().values()
    if module_class.__module__.partition(".")[0] == "sample_lib"
]


### Test ServicePackageFactory._get_and_filter_modules function
<<<<<<< HEAD
def test_get_and_filter_modules_respects_excluded_task_type():
    with temp_config(
        {
            "runtime": {
                "service_generation": {"task_types": {"excluded": ["SampleTask"]}}
            }
        }
    ) as cfg:
        clean_modules = ServicePackageFactory._get_and_filter_modules(
            cfg, "sample_lib", False
        )
        assert "SampleModule" not in str(clean_modules)
=======
>>>>>>> 0d1ecaba


def test_get_and_filter_modules_respects_excluded_modules():
    assert "InnerModule" in str(MODULE_LIST)
    with temp_config(
        {
            "runtime": {
                "service_generation": {
                    "module_guids": {"excluded": [ListModule.MODULE_ID]}
                }
            }
        }
    ) as cfg:
        clean_modules = ServicePackageFactory._get_and_filter_modules(
            cfg, "sample_lib", False
        )
        assert "ListModule" not in str(clean_modules)
        assert "SampleModule" in str(clean_modules)
        assert "OtherModule" in str(clean_modules)


<<<<<<< HEAD
def test_get_and_filter_modules_respects_excluded_modules_and_excluded_task_type():
    assert "InnerModule" in str(MODULE_LIST)
    with temp_config(
        {
            "runtime": {
                "service_generation": {
                    "module_guids": {"excluded": [ListModule.MODULE_ID]},
                    "task_types": {"excluded": ["OtherTask"]},
                }
            }
        }
    ) as cfg:
        clean_modules = ServicePackageFactory._get_and_filter_modules(
            cfg, "sample_lib", False
        )
        assert "ListModule" not in str(clean_modules)
        assert "OtherModule" not in str(clean_modules)
        assert "SampleModule" in str(clean_modules)


def test_get_and_filter_modules_respects_included_modules_and_included_task_types():
    with temp_config(
        {
            "runtime": {
                "service_generation": {
                    "module_guids": {"included": [ListModule.MODULE_ID]},
                    "task_types": {"included": ["OtherTask"]},
                }
            }
        }
    ) as cfg:
        clean_modules = ServicePackageFactory._get_and_filter_modules(
            cfg, "sample_lib", False
        )
        assert len(clean_modules) == 2
        assert "OtherModule" in str(clean_modules)
        assert "ListModule" in str(clean_modules)


=======
>>>>>>> 0d1ecaba
def test_get_and_filter_modules_respects_included_modules():
    with temp_config(
        {
            "runtime": {
                "service_generation": {
                    "module_guids": {"included": [ListModule.MODULE_ID]},
                }
            }
        }
    ) as cfg:
        clean_modules = ServicePackageFactory._get_and_filter_modules(
            cfg, "sample_lib", False
        )
        assert len(clean_modules) == 1
        assert "ListModule" in str(clean_modules)
        assert "SampleModule" not in str(clean_modules)


<<<<<<< HEAD
def test_get_and_filter_modules_respects_included_task_types():
    with temp_config(
        {
            "runtime": {
                "service_generation": {
                    "task_types": {"included": ["SampleTask"]},
                }
            }
        }
    ) as cfg:
        clean_modules = ServicePackageFactory._get_and_filter_modules(
            cfg, "sample_lib", False
        )
        assert "SampleModule" in str(clean_modules)
        assert "OtherModule" not in str(clean_modules)
        # InnerModule has no task
        assert "InnerModule" not in str(clean_modules)


def test_get_and_filter_modules_respects_included_task_types_and_excluded_modules():
    with temp_config(
        {
            "runtime": {
                "service_generation": {
                    "task_types": {"included": ["SampleTask"]},
                    "module_guids": {"excluded": [ListModule.MODULE_ID]},
                }
            }
        }
    ) as cfg:
        clean_modules = ServicePackageFactory._get_and_filter_modules(
            cfg, "sample_lib", False
        )
        assert "SampleModule" in str(clean_modules)
        assert "ListModule" not in str(clean_modules)


def test_assert_compatible_raises_if_prev_modules_path_is_not_valid():
    with temp_config(
        {
            "runtime": {
                "service_generation": {
                    "backwards_compatibility": {
                        "enabled": True,
                        "prev_modules_path": "foobar.json",  # a file that's not valid
                    }
                },
            }
        },
        "merge",
    ):
        with pytest.raises(ValueError) as e:
            ServicePackageFactory.get_service_package(
                ServicePackageFactory.ServiceType.INFERENCE
            )


def test_assert_compatible_does_not_raise_if_not_enabled():
    with temp_config(
        {
            "runtime": {
                "service_generation": {
                    "backwards_compatibility": {
                        "enabled": False,
                    }
                },
            }
        },
        "merge",
    ):
        ServicePackageFactory.get_service_package(
            ServicePackageFactory.ServiceType.INFERENCE
        )


def test_assert_compatible_raises_if_a_module_becomes_unsupported():
    with tempfile.TemporaryDirectory() as workdir:
        prev_module_file = os.path.join(workdir, "prev_modules.json")
        random_uuid = str(uuid.uuid4())
        with open(prev_module_file, "w", encoding="utf-8") as file:
            json_content = {
                "included_modules": {
                    "SampleTask": {
                        random_uuid: "<class 'sample_lib.modules.sample_task.sample_implementation.PrevSampleModule'>",
                    }
                },
            }
            file.write(json.dumps(json_content, indent=4))
        with temp_config(
            {
                "runtime": {
                    "service_generation": {
                        "backwards_compatibility": {
                            "enabled": True,
                            "prev_modules_path": prev_module_file,
                        }
                    },
                }
            },
            "merge",
        ):
            with pytest.raises(ValueError):
                # this raises because PrevSampleModule will not be included in this service generation
                ServicePackageFactory.get_service_package(
                    ServicePackageFactory.ServiceType.INFERENCE
                )


def test_assert_compatible_does_not_raise_if_supported_modules_continue_to_be_supported():
    with tempfile.TemporaryDirectory() as workdir:
        prev_module_file = os.path.join(workdir, "prev_modules.json")

        with open(prev_module_file, "w", encoding="utf-8") as file:
            json_content = {
                "included_modules": {
                    "SampleTask": {
                        "00110203-0405-0607-0809-0a0b02dd0e0f": "<class 'sample_lib.modules.sample_task.sample_implementation.SampleModule'>",
                    }
                },
            }
            file.write(json.dumps(json_content, indent=4))
        with temp_config(
            {
                "runtime": {
                    "service_generation": {
                        "backwards_compatibility": {
                            "enabled": True,
                            "prev_modules_path": prev_module_file,
                        }
                    },
                }
            },
            "merge",
        ):
            # this does not raise because SampleModule will be included in this service generation
            ServicePackageFactory.get_service_package(
                ServicePackageFactory.ServiceType.INFERENCE
            )


=======
>>>>>>> 0d1ecaba
def test_override_domain(clean_data_model):
    """
    Test override of gRPC domain generation from config.
    The feature allows achieving backwards compatibility with earlier gRPC client.
    """
    domain_override = "OverrideDomainName"
    with temp_config(
        {
            "runtime": {
                "library": "sample_lib",
                "service_generation": {
                    "task_types": {"included": ["SampleTask"]},
                    "domain": domain_override,
                },
            }
        }
    ) as cfg:
        # Changing the domain still effects the default package name.
        # But if you override the package, it overrides the package name completely (see next test).
        validate_package_with_override(
            ServicePackageFactory.ServiceType.INFERENCE,
            domain_override,
            f"caikit.runtime.{domain_override}",
        )
        validate_package_with_override(
            ServicePackageFactory.ServiceType.TRAINING,
            domain_override,
            f"caikit.runtime.{domain_override}",
        )

        # Just double-check that basics are good.
        clean_modules = ServicePackageFactory._get_and_filter_modules(
            cfg, "sample_lib", False
        )
        assert "SampleModule" in str(clean_modules)


def test_override_package(clean_data_model):
    """
    Test override of gRPC package generation from config.
    The feature allows achieving backwards compatibility with earlier gRPC client.
    """
    package_override = "foo.runtime.yada.v0"
    with temp_config(
        {
            "runtime": {
                "library": "sample_lib",
                "service_generation": {
                    "task_types": {"included": ["SampleTask"]},
                    "package": package_override,
                },
            }
        }
    ) as cfg:
        validate_package_with_override(
            ServicePackageFactory.ServiceType.INFERENCE, "SampleLib", package_override
        )
        validate_package_with_override(
            ServicePackageFactory.ServiceType.TRAINING, "SampleLib", package_override
        )

        # Just double-check that basics are good.
        clean_modules = ServicePackageFactory._get_and_filter_modules(
            cfg, "sample_lib", False
        )
        assert "SampleModule" in str(clean_modules)


def test_override_package_and_domain_with_proto_gen(clean_data_model):
    """
    Test override of both package and domain, to make sure they work together, and
    additionally test the proto generation.
    The feature allows achieving backwards compatibility with earlier gRPC client.
    """
    package_override = "foo.runtime.yada.v0"
    domain_override = "OverrideDomainName"
    with temp_config(
        {
            "runtime": {
                "library": "sample_lib",
                "service_generation": {
                    "task_types": {"included": ["SampleTask"]},
                    "package": package_override,
                    "domain": domain_override,
                },
            }
        }
    ) as cfg:
        inf_svc = validate_package_with_override(
            ServicePackageFactory.ServiceType.INFERENCE,
            domain_override,
            package_override,
        )
        train_svc = validate_package_with_override(
            ServicePackageFactory.ServiceType.TRAINING,
            domain_override,
            package_override,
        )

        # Just double-check that basics are good.
        clean_modules = ServicePackageFactory._get_and_filter_modules(
            cfg, "sample_lib", False
        )
        assert "SampleModule" in str(clean_modules)

        # Full check on proto generation
        with tempfile.TemporaryDirectory() as output_dir:
            render_dataobject_protos(output_dir)
            inf_svc.service.write_proto_file(output_dir)
            train_svc.service.write_proto_file(output_dir)

            output_dir_path = Path(output_dir)
            for proto_file in output_dir_path.glob("*.proto"):
                with open(proto_file, "rb") as f:
                    lines = f.readlines()
                    for line in lines:
                        line = line.strip().decode("utf-8")
                        if line.startswith("package "):
                            package_name = line.split()[1]
                            assert package_name[-1] == ";"
                            package_name = package_name[0:-1]
                            root_package_name = package_name.split(".")[0]
                            if root_package_name not in {"caikit_data_model", "caikit"}:
                                assert package_name == package_override
                        elif line.startswith("service "):
                            service_name = line.split()[1]
                            domain_override_lower = domain_override.lower()
                            if proto_file.name.startswith(domain_override_lower):
                                if proto_file.stem.endswith("trainingservice"):
                                    assert (
                                        service_name
                                        == f"{domain_override}TrainingService"
                                    )
                                else:
                                    assert service_name == f"{domain_override}Service"


def test_backend_modules_included_in_service_generation(
    clean_data_model, reset_globals
):
    # Add a new backend module for the good ol' `SampleModule`
    @caikit.module(backend_type=MockBackend.backend_type, base_module=SampleModule)
    class NewBackendModule(caikit.core.ModuleBase):
        def run(
            self, sample_input: SampleInputType, backend_param: str
        ) -> SampleOutputType:
            pass

    inference_service = ServicePackageFactory.get_service_package(
        ServicePackageFactory.ServiceType.INFERENCE
    )
    predict_class = get_inference_request(SampleTask)
    sample_task_request = predict_class().to_proto()

    # Check that the new parameter defined in this backend module exists in the service
    assert "backend_param" in sample_task_request.DESCRIPTOR.fields_by_name.keys()


def test_get_inference_request_throws_wrong_type(runtime_grpc_server):
    with pytest.raises(TypeError) as e:
        get_inference_request(task_or_module_class="something random")
    assert "subclass check failed" in e.value.args[0]


def test_get_inference_request(runtime_grpc_server):
    """Test that we are able to get inference request DM with either module or task class"""
    assert get_inference_request(SampleModule).__name__ == "SampleTaskRequest"
    assert get_inference_request(SampleTask).__name__ == "SampleTaskRequest"
    assert (
        get_inference_request(SampleModule, output_streaming=True).__name__
        == "ServerStreamingSampleTaskRequest"
    )
    assert (
        get_inference_request(SampleTask, output_streaming=True).__name__
        == "ServerStreamingSampleTaskRequest"
    )
    assert (
        get_inference_request(
            SampleModule, input_streaming=True, output_streaming=True
        ).__name__
        == "BidiStreamingSampleTaskRequest"
    )
    assert (
        get_inference_request(
            SampleTask, input_streaming=True, output_streaming=True
        ).__name__
        == "BidiStreamingSampleTaskRequest"
    )


def test_get_train_request_throws_wrong_type(runtime_grpc_server):
    with pytest.raises(TypeError) as e:
        get_train_request("not_a_module")
    assert "subclass check failed" in e.value.args[0]


def test_get_train_request(runtime_grpc_server):
    assert (
        get_train_request(SampleModule).__name__ == "SampleTaskSampleModuleTrainRequest"
    )
    assert get_train_request(OtherModule).__name__ == "OtherTaskOtherModuleTrainRequest"


def test_get_train_params_throws_wrong_type(runtime_grpc_server):
    with pytest.raises(TypeError) as e:
        get_train_params("not_a_module")
    assert "subclass check failed" in e.value.args[0]


def test_get_train_params(runtime_grpc_server):
    assert (
        get_train_params(SampleModule).__name__
        == "SampleTaskSampleModuleTrainParameters"
    )
    assert (
        get_train_params(OtherModule).__name__ == "OtherTaskOtherModuleTrainParameters"
    )<|MERGE_RESOLUTION|>--- conflicted
+++ resolved
@@ -110,30 +110,33 @@
 
 
 ### Test ServicePackageFactory._get_and_filter_modules function
-<<<<<<< HEAD
-def test_get_and_filter_modules_respects_excluded_task_type():
-    with temp_config(
-        {
-            "runtime": {
-                "service_generation": {"task_types": {"excluded": ["SampleTask"]}}
+
+
+def test_get_and_filter_modules_respects_excluded_modules():
+    assert "InnerModule" in str(MODULE_LIST)
+    with temp_config(
+        {
+            "runtime": {
+                "service_generation": {
+                    "module_guids": {"excluded": [ListModule.MODULE_ID]}
+                }
             }
         }
     ) as cfg:
         clean_modules = ServicePackageFactory._get_and_filter_modules(
             cfg, "sample_lib", False
         )
-        assert "SampleModule" not in str(clean_modules)
-=======
->>>>>>> 0d1ecaba
-
-
-def test_get_and_filter_modules_respects_excluded_modules():
-    assert "InnerModule" in str(MODULE_LIST)
-    with temp_config(
-        {
-            "runtime": {
-                "service_generation": {
-                    "module_guids": {"excluded": [ListModule.MODULE_ID]}
+        assert "ListModule" not in str(clean_modules)
+        assert "SampleModule" in str(clean_modules)
+        assert "OtherModule" in str(clean_modules)
+
+
+def test_get_and_filter_modules_respects_included_modules():
+    with temp_config(
+        {
+            "runtime": {
+                "service_generation": {
+                    "module_guids": {"included": [ListModule.MODULE_ID]},
                 }
             }
         }
@@ -141,107 +144,9 @@
         clean_modules = ServicePackageFactory._get_and_filter_modules(
             cfg, "sample_lib", False
         )
-        assert "ListModule" not in str(clean_modules)
-        assert "SampleModule" in str(clean_modules)
-        assert "OtherModule" in str(clean_modules)
-
-
-<<<<<<< HEAD
-def test_get_and_filter_modules_respects_excluded_modules_and_excluded_task_type():
-    assert "InnerModule" in str(MODULE_LIST)
-    with temp_config(
-        {
-            "runtime": {
-                "service_generation": {
-                    "module_guids": {"excluded": [ListModule.MODULE_ID]},
-                    "task_types": {"excluded": ["OtherTask"]},
-                }
-            }
-        }
-    ) as cfg:
-        clean_modules = ServicePackageFactory._get_and_filter_modules(
-            cfg, "sample_lib", False
-        )
-        assert "ListModule" not in str(clean_modules)
-        assert "OtherModule" not in str(clean_modules)
-        assert "SampleModule" in str(clean_modules)
-
-
-def test_get_and_filter_modules_respects_included_modules_and_included_task_types():
-    with temp_config(
-        {
-            "runtime": {
-                "service_generation": {
-                    "module_guids": {"included": [ListModule.MODULE_ID]},
-                    "task_types": {"included": ["OtherTask"]},
-                }
-            }
-        }
-    ) as cfg:
-        clean_modules = ServicePackageFactory._get_and_filter_modules(
-            cfg, "sample_lib", False
-        )
-        assert len(clean_modules) == 2
-        assert "OtherModule" in str(clean_modules)
-        assert "ListModule" in str(clean_modules)
-
-
-=======
->>>>>>> 0d1ecaba
-def test_get_and_filter_modules_respects_included_modules():
-    with temp_config(
-        {
-            "runtime": {
-                "service_generation": {
-                    "module_guids": {"included": [ListModule.MODULE_ID]},
-                }
-            }
-        }
-    ) as cfg:
-        clean_modules = ServicePackageFactory._get_and_filter_modules(
-            cfg, "sample_lib", False
-        )
         assert len(clean_modules) == 1
         assert "ListModule" in str(clean_modules)
         assert "SampleModule" not in str(clean_modules)
-
-
-<<<<<<< HEAD
-def test_get_and_filter_modules_respects_included_task_types():
-    with temp_config(
-        {
-            "runtime": {
-                "service_generation": {
-                    "task_types": {"included": ["SampleTask"]},
-                }
-            }
-        }
-    ) as cfg:
-        clean_modules = ServicePackageFactory._get_and_filter_modules(
-            cfg, "sample_lib", False
-        )
-        assert "SampleModule" in str(clean_modules)
-        assert "OtherModule" not in str(clean_modules)
-        # InnerModule has no task
-        assert "InnerModule" not in str(clean_modules)
-
-
-def test_get_and_filter_modules_respects_included_task_types_and_excluded_modules():
-    with temp_config(
-        {
-            "runtime": {
-                "service_generation": {
-                    "task_types": {"included": ["SampleTask"]},
-                    "module_guids": {"excluded": [ListModule.MODULE_ID]},
-                }
-            }
-        }
-    ) as cfg:
-        clean_modules = ServicePackageFactory._get_and_filter_modules(
-            cfg, "sample_lib", False
-        )
-        assert "SampleModule" in str(clean_modules)
-        assert "ListModule" not in str(clean_modules)
 
 
 def test_assert_compatible_raises_if_prev_modules_path_is_not_valid():
@@ -347,8 +252,6 @@
             )
 
 
-=======
->>>>>>> 0d1ecaba
 def test_override_domain(clean_data_model):
     """
     Test override of gRPC domain generation from config.
